--- conflicted
+++ resolved
@@ -12,19 +12,11 @@
 
 import std.array;
 import std.conv;
-<<<<<<< HEAD
-import std.file;
 import std.exception;
-
-=======
-import std.exception;
->>>>>>> 6c2e91a0
 import vibe.core.file;
 import vibe.data.json;
 import vibe.inet.url;
 
-<<<<<<< HEAD
-=======
 enum PackageJsonFilename = "package.json";
 
 struct BuildPlatform {
@@ -113,7 +105,6 @@
 	return &iterator;
 }
 
->>>>>>> 6c2e91a0
 /// Representing an installed package
 // Json file example:
 // {
@@ -140,22 +131,13 @@
 		Path m_path;
 		Json m_meta;
 		Dependency[string] m_dependencies;
-<<<<<<< HEAD
-		Path m_root;
-	}
-	
-	this(Path root) {
-		m_meta = jsonFromFile(root ~ "package.json");
-		m_dependencies = .dependencies(m_meta);
+		LocalPacageDef[] m_localPackageDefs;
+	}
+
+	this(InstallLocation location, Path root)
+	{
+		this(jsonFromFile(root ~ PackageJsonFilename), location, root);
 		m_root = root;
-=======
-		LocalPacageDef[] m_localPackageDefs;
-	}
-
-	this(InstallLocation location, Path root)
-	{
-		this(jsonFromFile(root ~ PackageJsonFilename), location, root);
->>>>>>> 6c2e91a0
 	}
 
 	this(Json package_info, InstallLocation location = InstallLocation.Local, Path root = Path())
@@ -211,7 +193,6 @@
 		return ret;
 	}
 	
-<<<<<<< HEAD
 	@property const(Path[]) sources() const {
 		enforce(m_root != Path(), "Cannot assemble sources from package, m_root == Path().");
 		Path[] allSources;
@@ -221,7 +202,6 @@
 		return allSources;
 	}
 	
-=======
 	string getDefaultConfiguration(BuildPlatform platform)
 	const {
 		string ret;
@@ -232,7 +212,6 @@
 		return ret;
 	}
 
->>>>>>> 6c2e91a0
 	string info() const {
 		string s;
 		s ~= cast(string)m_meta["name"] ~ ", version '" ~ cast(string)m_meta["version"] ~ "'";
