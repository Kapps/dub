--- conflicted
+++ resolved
@@ -360,25 +360,6 @@
 		*/
 	}
 
-<<<<<<< HEAD
-	private { 
-		bool gatherMissingDependencies(PackageSupplier packageSupplier, DependencyGraph graph) {
-			RequestedDependency[string] missing = graph.missing();
-			RequestedDependency[string] oldMissing;
-			while( missing.length > 0 ) {
-				if(missing.length == oldMissing.length) {
-					bool different = false;
-					foreach(string pkg, reqDep; missing) {
-						auto o = pkg in oldMissing;
-						if(o && reqDep.dependency != o.dependency) {
-							different = true;
-							break;
-						}
-					}
-					if(!different) {
-						logWarn("Could not resolve dependencies");
-						return false;
-=======
 	private bool gatherMissingDependencies(PackageSupplier packageSupplier, DependencyGraph graph) {
 		RequestedDependency[string] missing = graph.missing();
 		RequestedDependency[string] oldMissing;
@@ -391,11 +372,13 @@
 					if(o && reqDep.dependency != o.dependency) {
 						different = true;
 						break;
->>>>>>> 6c2e91a0
+					}
+					if(!different) {
+						logWarn("Could not resolve dependencies");
+						return false;
 					}
 				}
 
-<<<<<<< HEAD
 				oldMissing = missing.dup;
 				logTrace("There are %s packages missing.", missing.length);
 				foreach(string pkg, reqDep; missing) {
@@ -404,24 +387,6 @@
 						continue;
 					}
 
-					// TODO: auto update and update interval by time
-					logTrace("Adding package to graph: "~pkg);
-					Package p = null;
-
-					// Try an already installed package first
-					if(!needsUpToDateCheck(pkg)) {
-						try {
-							auto json = jsonFromFile( m_root ~ Path("modules") ~ Path(pkg) ~ "package.json");
-							auto vers = Version(json["version"].get!string);
-							if( reqDep.dependency.matches( vers ) )
-								p = new Package(json);
-							logTrace("Using already installed package with version: %s", vers);
-						}
-						catch(Throwable e) {
-							// not yet installed, try the supplied PS
-							logTrace("An installed package was not found");
-						}
-=======
 				// TODO: auto update and update interval by time
 				logTrace("Adding package to graph: "~pkg);
 				Package p = m_packageManager.getBestPackage(pkg, reqDep.dependency);
@@ -431,6 +396,9 @@
 				if( p && p.installLocation != InstallLocation.Local && needsUpToDateCheck(pkg) ){
 					logInfo("Triggering update of package %s", pkg);
 					p = null;
+
+					if(p)
+						graph.insert(p);
 				}
 
 				if( !p ){
@@ -438,30 +406,16 @@
 						logDebug("using package from registry");
 						p = new Package(packageSupplier.packageJson(pkg, reqDep.dependency));
 						markUpToDate(pkg);
->>>>>>> 6c2e91a0
 					}
-					if(!p) {
-						try {
-							p = new Package(packageSupplier.packageJson(pkg, reqDep.dependency));
-							logTrace("using package from registry");
-							markUpToDate(pkg);
-						}
-						catch(Throwable e) {
-							logError("Geting package metadata for %s failed, exception: %s", pkg, e.toString());
-						}
+					catch(Throwable e) {
+						logError("Geting package metadata for %s failed, exception: %s", pkg, e.toString());
 					}
-
-					if(p)
-						graph.insert(p);
 				}
-				graph.clearUnused();
-				missing = graph.missing();
-			}
-
-<<<<<<< HEAD
-			return true;
-		}
-=======
+
+				if(p)
+					graph.insert(p);
+			}
+
 		return true;
 	}
 
@@ -471,48 +425,8 @@
 			if( !time.length ) return true;
 			return (Clock.currTime() - SysTime.fromISOExtString(time)) > dur!"days"(1);
 		} catch(Exception t) return true;
-	}
->>>>>>> 6c2e91a0
-
-		bool needsUpToDateCheck(string packageId) {
-			try {
-				auto time = m_json["vpm"]["lastUpdate"][packageId].to!string;
-				return (Clock.currTime() - SysTime.fromISOExtString(time)) > dur!"days"(1);
-			}
-			catch(Throwable t) {
-				return true;
-			}
-		}
-<<<<<<< HEAD
-
-		void markUpToDate(string packageId) {
-			logTrace("markUpToDate(%s)", packageId);
-			Json create(ref Json json, string object) {
-				if( object !in json ) json[object] = Json.EmptyObject;
-				return json[object];
-			}
-			create(m_json, "vpm");
-			create(m_json["vpm"], "lastUpdate");
-			m_json["vpm"]["lastUpdate"][packageId] = Json( Clock.currTime().toISOExtString() );
-
-			writeVpmJson();
-		}
-
-		void writeVpmJson() {
-			// don't bother to write an empty file
-			if( m_json.length == 0 ) return;
-
-			try {
-				logTrace("writeVpmJson");
-				auto dstFile = openFile((m_root~"vpm.json").toString(), FileMode.CreateTrunc);
-				scope(exit) dstFile.close();
-				Appender!string js;
-				toPrettyJson(js, m_json);
-				dstFile.write( js.data );
-			} catch( Exception e ){
-				logWarn("Could not write vpm.json.");
-			}
-=======
+
+		}
 		create(m_json, "dub");
 		create(m_json["dub"], "lastUpdate");
 		m_json["dub"]["lastUpdate"][packageId] = Json( Clock.currTime().toISOExtString() );
@@ -535,7 +449,6 @@
 			dstFile.write( js.data );
 		} catch( Exception e ){
 			logWarn("Could not write .dub/dub.json.");
->>>>>>> 6c2e91a0
 		}
 	}
 }
@@ -555,27 +468,18 @@
 	Reinstall = 1<<1
 };
 
-<<<<<<< HEAD
-/// The Vpm or Vibe Package Manager helps in getting the applications
+/// The Dub class helps in getting the applications
 /// dependencies up and running. An instance manages one application.
-class Vpm {
-=======
-/// The Dub class helps in getting the applications
-/// dependencies up and running.
 class Dub {
->>>>>>> 6c2e91a0
 	private {
 		Path m_cwd, m_tempPath;
 		Path m_root;
 		PackageSupplier m_packageSupplier;
-<<<<<<< HEAD
-		PackageStore m_packageStore;
-=======
 		Path m_userDubPath, m_systemDubPath;
 		Json m_systemConfig, m_userConfig;
 		PackageManager m_packageManager;
 		Application m_app;
->>>>>>> 6c2e91a0
+		PackageStore m_packageStore;
 	}
 
 	/// Initiales the package manager for the vibe application
@@ -598,16 +502,11 @@
 		m_systemConfig = jsonFromFile(m_systemDubPath ~ "settings.json", true);
 
 		m_packageSupplier = ps;
-<<<<<<< HEAD
-		m_packageStore = new PackageStore();
-		m_app = new Application(root);
+		m_packageManager = new PackageManager(m_systemDubPath ~ "packages/", m_userDubPath ~ "packages/");
 		
 		/// HACK
 		m_packageStore.includePath(Path("E:\\dev\\"));
 		m_packageStore.includePath(Path("E:\\dev\\dub\\modules"));
-=======
-		m_packageManager = new PackageManager(m_systemDubPath ~ "packages/", m_userDubPath ~ "packages/");
->>>>>>> 6c2e91a0
 	}
 
 	/// Returns the name listed in the package.json of the current
@@ -807,7 +706,6 @@
 			dst.put(p.toNativeString());
 		} else dst.put(var);
 	}
-<<<<<<< HEAD
 	
 	/// Generate project files for a specified IDE.
 	/// Any existing project files will be overridden.
@@ -820,11 +718,9 @@
 		
 		generator.generateProject();
 	}
-=======
 }
 
 private bool isIdentChar(char ch)
 {
 	return ch >= 'A' && ch <= 'Z' || ch >= 'a' && ch <= 'z' || ch >= '0' && ch <= '9' || ch == '_';
->>>>>>> 6c2e91a0
 }